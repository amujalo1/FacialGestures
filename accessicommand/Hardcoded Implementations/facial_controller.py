--- conflicted
+++ resolved
@@ -41,7 +41,7 @@
 eyebrows_raised_state = False
 head_tilt_left_state = False
 head_tilt_right_state = False
-<<<<<<< HEAD
+
 
 # --- Blink detection variables ---
 left_eye_blinked = False
@@ -54,18 +54,12 @@
 
 # --- Key tracking variables ---
 keys_currently_pressed = set()  # Track which keys are currently being pressed
-=======
-last_action_time = 0
-action_delay = 0.5
-key_held = None  # To track which key is currently being held down
-shift_held = False  # To track if shift is being held down
->>>>>>> f6cedd27
+
 
 # --- Thresholds ---
 EAR_THRESHOLD = 0.20
 MAR_THRESHOLD = 0.35
 ERR_THRESHOLD = 1.4  # Eyebrow Raise Ratio threshold (adjust based on testing)
-<<<<<<< HEAD
 
 # New head tilt thresholds
 HEAD_TILT_LEFT_MIN = -100  # Start pressing 'A' when angle is below -100
@@ -77,13 +71,7 @@
 CONSEC_FRAMES_MOUTH = 3
 CONSEC_FRAMES_EYEBROW = 3  # Number of consecutive frames for eyebrow raise detection
 CONSEC_FRAMES_HEAD_TILT = 2  # Number of consecutive frames for head tilt detection (reduced for responsiveness)
-=======
-HEAD_TILT_THRESHOLD = 30  # Degrees threshold for head tilt detection
-CONSEC_FRAMES_BLINK = 2
-CONSEC_FRAMES_MOUTH = 3
-CONSEC_FRAMES_EYEBROW = 3  # Number of consecutive frames for eyebrow raise detection
-CONSEC_FRAMES_HEAD_TILT = 5  # Number of consecutive frames for head tilt detection
->>>>>>> f6cedd27
+
 
 # --- Counters ---
 left_blink_counter = 0
@@ -165,7 +153,6 @@
     except IndexError:
         return 0
 
-<<<<<<< HEAD
 def update_keys(actions_to_perform):
     """
     Update the keys being pressed based on the current actions to perform
@@ -353,157 +340,7 @@
                     pass
 
             # Draw head tilt line
-=======
-def release_key():
-    global key_held, shift_held
-    if key_held is not None:
-        pyautogui.keyUp(key_held)
-        key_held = None
-    if shift_held:
-        pyautogui.keyUp('shift')
-        shift_held = False
-
-print("Starting Facial Controller. Press 'q' to quit.")
-print("Hold eye closed to keep key pressed.")
-print("Tilt head left/right for 'a'/'d' keys.")
-print("Blink left/right eye for 'shift+a'/'shift+d'.")
-
-while True:
-    ret, frame = cap.read()
-    if not ret:
-        print("Failed to grab frame")
-        time.sleep(0.5)
-        continue
-
-    frame = cv2.flip(frame, 1)
-    frame_height, frame_width, _ = frame.shape
-    rgb_frame = cv2.cvtColor(frame, cv2.COLOR_BGR2RGB)
-
-    rgb_frame.flags.writeable = False
-    results = face_mesh.process(rgb_frame)
-    rgb_frame.flags.writeable = True
-
-    frame = cv2.cvtColor(rgb_frame, cv2.COLOR_RGB2BGR)
-
-    ear_left_val = 1.0
-    ear_right_val = 1.0
-    mar_val = 0.0
-    err_left_val = 0.0
-    err_right_val = 0.0
-    head_tilt_angle = 0.0
-
-    if results.multi_face_landmarks:
-        landmarks = results.multi_face_landmarks[0].landmark
-
-        person_right_eye_points = [landmarks[i] for i in LEFT_EYE_INDICES]
-        person_left_eye_points = [landmarks[i] for i in RIGHT_EYE_INDICES]
-
-        ear_left_val = calculate_ear(person_left_eye_points)
-        ear_right_val = calculate_ear(person_right_eye_points)
-
-        if ear_right_val < EAR_THRESHOLD:
-            right_blink_counter += 1
-        else:
-            right_blink_counter = 0
-
-        if ear_left_val < EAR_THRESHOLD:
-            left_blink_counter += 1
-        else:
-            left_blink_counter = 0
-
-        right_eye_closed_state = right_blink_counter >= CONSEC_FRAMES_BLINK
-        left_eye_closed_state = left_blink_counter >= CONSEC_FRAMES_BLINK
-
-        mar_val = calculate_mar(landmarks, MOUTH_CORNER_INDICES, MOUTH_VERTICAL_INDICES)
-
-        if mar_val > MAR_THRESHOLD:
-            mouth_open_counter += 1
-        else:
-            mouth_open_counter = max(0, mouth_open_counter - 1)
-
-        mouth_open_state = mouth_open_counter >= CONSEC_FRAMES_MOUTH
-
-        # Calculate eyebrow raise ratios
-        err_left_val = calculate_err(landmarks, LEFT_EYEBROW_INDICES, RIGHT_EYE_INDICES)
-        err_right_val = calculate_err(landmarks, RIGHT_EYEBROW_INDICES, LEFT_EYE_INDICES)
-        avg_err = (err_left_val + err_right_val) / 2
-
-        if avg_err > ERR_THRESHOLD:
-            eyebrow_raise_counter += 1
-        else:
-            eyebrow_raise_counter = max(0, eyebrow_raise_counter - 1)
-
-        eyebrows_raised_state = eyebrow_raise_counter >= CONSEC_FRAMES_EYEBROW
-
-        # Calculate head tilt
-        head_tilt_angle = calculate_head_tilt(landmarks, frame_width, frame_height)
-        
-        if head_tilt_angle < -HEAD_TILT_THRESHOLD:
-            head_tilt_left_counter += 1
-            head_tilt_right_counter = max(0, head_tilt_right_counter - 1)
-        elif head_tilt_angle > HEAD_TILT_THRESHOLD:
-            head_tilt_right_counter += 1
-            head_tilt_left_counter = max(0, head_tilt_left_counter - 1)
-        else:
-            head_tilt_left_counter = max(0, head_tilt_left_counter - 1)
-            head_tilt_right_counter = max(0, head_tilt_right_counter - 1)
-        
-        head_tilt_left_state = head_tilt_left_counter >= CONSEC_FRAMES_HEAD_TILT
-        head_tilt_right_state = head_tilt_right_counter >= CONSEC_FRAMES_HEAD_TILT
-
-        # Key press/hold logic
-        if head_tilt_left_state and not head_tilt_right_state:
-            if key_held != 'a':
-                release_key()
-                pyautogui.keyDown('a')
-                key_held = 'a'
-                print("Holding 'a' key (head tilt)")
-        elif head_tilt_right_state and not head_tilt_left_state:
-            if key_held != 'd':
-                release_key()
-                pyautogui.keyDown('d')
-                key_held = 'd'
-                print("Holding 'd' key (head tilt)")
-        elif left_eye_closed_state and not right_eye_closed_state:
-            if key_held != 'a' or not shift_held:
-                release_key()
-                pyautogui.keyDown('shift')
-                pyautogui.keyDown('a')
-                key_held = 'a'
-                shift_held = True
-                print("Holding 'shift+a' keys")
-        elif right_eye_closed_state and not left_eye_closed_state:
-            if key_held != 'd' or not shift_held:
-                release_key()
-                pyautogui.keyDown('shift')
-                pyautogui.keyDown('d')
-                key_held = 'd'
-                shift_held = True
-                print("Holding 'shift+d' keys")
-        elif eyebrows_raised_state:
-            if key_held != 'j':
-                release_key()
-                pyautogui.keyDown('j')
-                key_held = 'j'
-                print("Holding 'j' key")
-        elif left_eye_closed_state and right_eye_closed_state:
-            if key_held != 'k':
-                release_key()
-                pyautogui.keyDown('k')
-                key_held = 'k'
-                print("Holding 'k' key")
-        elif mouth_open_state:
-            if key_held != 'space':
-                release_key()
-                pyautogui.keyDown('space')
-                key_held = 'space'
-                print("Holding SPACE key")
-        else:
-            release_key()
-
-        # Visualization
-        for index in LANDMARKS_TO_DRAW:
->>>>>>> f6cedd27
+
             try:
                 chin = landmarks[152]
                 forehead = landmarks[10]
@@ -515,7 +352,6 @@
             except IndexError:
                 pass
 
-<<<<<<< HEAD
         # Update keys based on current actions
         update_keys(actions)
 
@@ -567,50 +403,4 @@
     # Clean up
     release_all_keys()
     cap.release()
-    cv2.destroyAllWindows()
-=======
-        # Draw head tilt line
-        try:
-            chin = landmarks[152]
-            forehead = landmarks[10]
-            chin_x = int(chin.x * frame_width)
-            chin_y = int(chin.y * frame_height)
-            forehead_x = int(forehead.x * frame_width)
-            forehead_y = int(forehead.y * frame_height)
-            cv2.line(frame, (chin_x, chin_y), (forehead_x, forehead_y), (255, 0, 0), 2)
-        except IndexError:
-            pass
-
-    # Display status
-    left_eye_color = (0, 0, 255) if left_eye_closed_state else (0, 255, 0)
-    right_eye_color = (0, 0, 255) if right_eye_closed_state else (0, 255, 0)
-    mouth_color = (0, 0, 255) if mouth_open_state else (0, 255, 0)
-    eyebrow_color = (0, 0, 255) if eyebrows_raised_state else (0, 255, 0)
-    head_tilt_left_color = (0, 0, 255) if head_tilt_left_state else (0, 255, 0)
-    head_tilt_right_color = (0, 0, 255) if head_tilt_right_state else (0, 255, 0)
-
-    cv2.putText(frame, f"L EYE: {ear_left_val:.2f} ({'Closed' if left_eye_closed_state else 'Open'})", (10, 30),
-               cv2.FONT_HERSHEY_SIMPLEX, 0.6, left_eye_color, 2)
-    cv2.putText(frame, f"R EYE: {ear_right_val:.2f} ({'Closed' if right_eye_closed_state else 'Open'})", (10, 60),
-               cv2.FONT_HERSHEY_SIMPLEX, 0.6, right_eye_color, 2)
-    cv2.putText(frame, f"MAR: {mar_val:.2f} ({'Open' if mouth_open_state else 'Closed'})", (10, 90),
-               cv2.FONT_HERSHEY_SIMPLEX, 0.6, mouth_color, 2)
-    cv2.putText(frame, f"ERR: {avg_err:.2f} ({'Raised' if eyebrows_raised_state else 'Normal'})", (10, 120),
-               cv2.FONT_HERSHEY_SIMPLEX, 0.6, eyebrow_color, 2)
-    cv2.putText(frame, f"Head Tilt: {head_tilt_angle:.1f}° ({'Left' if head_tilt_left_state else 'Right' if head_tilt_right_state else 'Center'})", (10, 150),
-               cv2.FONT_HERSHEY_SIMPLEX, 0.6, head_tilt_left_color if head_tilt_left_state else head_tilt_right_color if head_tilt_right_state else (0, 255, 0), 2)
-    if key_held:
-        cv2.putText(frame, f"Holding: {('shift+' if shift_held else '') + key_held}", (10, 180),
-                   cv2.FONT_HERSHEY_SIMPLEX, 0.6, (255, 255, 255), 2)
-
-    cv2.imshow('Facial Gesture Controller', frame)
-
-    key = cv2.waitKey(1) & 0xFF
-    if key == ord('q'):
-        break
-
-# Clean up
-release_key()
-cap.release()
-cv2.destroyAllWindows()
->>>>>>> f6cedd27
+    cv2.destroyAllWindows()